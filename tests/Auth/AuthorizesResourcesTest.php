--- conflicted
+++ resolved
@@ -81,7 +81,7 @@
 
 class AuthorizesResourcesController extends Controller
 {
-    use AuthorizesResources;
+    use AuthorizesRequests;
 
     public function __construct()
     {
@@ -126,13 +126,7 @@
 
 class AuthorizesResourcesMiddleware
 {
-<<<<<<< HEAD
-    use AuthorizesRequests;
-
-    public function __construct(Request $request)
-=======
     public function handle($request, Closure $next, $method, $parameter)
->>>>>>> bf1b4869
     {
         return "caught can:{$method},{$parameter}";
     }
