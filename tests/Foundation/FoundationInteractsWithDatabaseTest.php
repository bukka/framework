--- conflicted
+++ resolved
@@ -88,12 +88,7 @@
     }
 
     /**
-<<<<<<< HEAD
      * @expectedException \PHPUnit\Framework\ExpectationFailedException
-     * @expectedExceptionMessage a row in the table [products] does not match the attributes {"title":"Spark"}
-=======
-     * @expectedException \PHPUnit_Framework_ExpectationFailedException
->>>>>>> 0607db02
      */
     public function testDontSeeInDatabaseFindsResults()
     {
