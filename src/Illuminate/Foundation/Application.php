<?php

namespace Illuminate\Foundation;

use Closure;
use RuntimeException;
use Illuminate\Support\Arr;
use Illuminate\Support\Str;
use Illuminate\Http\Request;
use Illuminate\Container\Container;
use Illuminate\Filesystem\Filesystem;
use Illuminate\Support\ServiceProvider;
use Illuminate\Events\EventServiceProvider;
use Illuminate\Routing\RoutingServiceProvider;
use Symfony\Component\HttpKernel\HttpKernelInterface;
use Symfony\Component\HttpKernel\Exception\HttpException;
use Symfony\Component\HttpFoundation\Request as SymfonyRequest;
use Symfony\Component\HttpKernel\Exception\NotFoundHttpException;
use Illuminate\Contracts\Foundation\Application as ApplicationContract;

class Application extends Container implements ApplicationContract, HttpKernelInterface
{
    /**
     * The Laravel framework version.
     *
     * @var string
     */
<<<<<<< HEAD
    const VERSION = '5.2-dev';
=======
    const VERSION = '5.1.10 (LTS)';
>>>>>>> d47ccc8d

    /**
     * The base path for the Laravel installation.
     *
     * @var string
     */
    protected $basePath;

    /**
     * Indicates if the application has been bootstrapped before.
     *
     * @var bool
     */
    protected $hasBeenBootstrapped = false;

    /**
     * Indicates if the application has "booted".
     *
     * @var bool
     */
    protected $booted = false;

    /**
     * The array of booting callbacks.
     *
     * @var array
     */
    protected $bootingCallbacks = [];

    /**
     * The array of booted callbacks.
     *
     * @var array
     */
    protected $bootedCallbacks = [];

    /**
     * The array of terminating callbacks.
     *
     * @var array
     */
    protected $terminatingCallbacks = [];

    /**
     * All of the registered service providers.
     *
     * @var array
     */
    protected $serviceProviders = [];

    /**
     * The names of the loaded service providers.
     *
     * @var array
     */
    protected $loadedProviders = [];

    /**
     * The deferred services and their providers.
     *
     * @var array
     */
    protected $deferredServices = [];

    /**
     * A custom callback used to configure Monolog.
     *
     * @var callable|null
     */
    protected $monologConfigurator;

    /**
     * The custom database path defined by the developer.
     *
     * @var string
     */
    protected $databasePath;

    /**
     * The custom storage path defined by the developer.
     *
     * @var string
     */
    protected $storagePath;

    /**
     * The custom environment path defined by the developer.
     *
     * @var string
     */
    protected $environmentPath;

    /**
     * The environment file to load during bootstrapping.
     *
     * @var string
     */
    protected $environmentFile = '.env';

    /**
     * The application namespace.
     *
     * @var string
     */
    protected $namespace = null;

    /**
     * Create a new Illuminate application instance.
     *
     * @param  string|null  $basePath
     * @return void
     */
    public function __construct($basePath = null)
    {
        $this->registerBaseBindings();

        $this->registerBaseServiceProviders();

        $this->registerCoreContainerAliases();

        if ($basePath) {
            $this->setBasePath($basePath);
        }
    }

    /**
     * Get the version number of the application.
     *
     * @return string
     */
    public function version()
    {
        return static::VERSION;
    }

    /**
     * Register the basic bindings into the container.
     *
     * @return void
     */
    protected function registerBaseBindings()
    {
        static::setInstance($this);

        $this->instance('app', $this);

        $this->instance('Illuminate\Container\Container', $this);
    }

    /**
     * Register all of the base service providers.
     *
     * @return void
     */
    protected function registerBaseServiceProviders()
    {
        $this->register(new EventServiceProvider($this));

        $this->register(new RoutingServiceProvider($this));
    }

    /**
     * Run the given array of bootstrap classes.
     *
     * @param  array  $bootstrappers
     * @return void
     */
    public function bootstrapWith(array $bootstrappers)
    {
        $this->hasBeenBootstrapped = true;

        foreach ($bootstrappers as $bootstrapper) {
            $this['events']->fire('bootstrapping: '.$bootstrapper, [$this]);

            $this->make($bootstrapper)->bootstrap($this);

            $this['events']->fire('bootstrapped: '.$bootstrapper, [$this]);
        }
    }

    /**
     * Register a callback to run after loading the environment.
     *
     * @param  \Closure  $callback
     * @return void
     */
    public function afterLoadingEnvironment(Closure $callback)
    {
        return $this->afterBootstrapping(
            'Illuminate\Foundation\Bootstrap\DetectEnvironment', $callback
        );
    }

    /**
     * Register a callback to run before a bootstrapper.
     *
     * @param  string  $bootstrapper
     * @param  Closure  $callback
     * @return void
     */
    public function beforeBootstrapping($bootstrapper, Closure $callback)
    {
        $this['events']->listen('bootstrapping: '.$bootstrapper, $callback);
    }

    /**
     * Register a callback to run after a bootstrapper.
     *
     * @param  string  $bootstrapper
     * @param  Closure  $callback
     * @return void
     */
    public function afterBootstrapping($bootstrapper, Closure $callback)
    {
        $this['events']->listen('bootstrapped: '.$bootstrapper, $callback);
    }

    /**
     * Determine if the application has been bootstrapped before.
     *
     * @return bool
     */
    public function hasBeenBootstrapped()
    {
        return $this->hasBeenBootstrapped;
    }

    /**
     * Set the base path for the application.
     *
     * @param  string  $basePath
     * @return $this
     */
    public function setBasePath($basePath)
    {
        $this->basePath = rtrim($basePath, '\/');

        $this->bindPathsInContainer();

        return $this;
    }

    /**
     * Bind all of the application paths in the container.
     *
     * @return void
     */
    protected function bindPathsInContainer()
    {
        $this->instance('path', $this->path());

        foreach (['base', 'config', 'database', 'lang', 'public', 'storage'] as $path) {
            $this->instance('path.'.$path, $this->{$path.'Path'}());
        }
    }

    /**
     * Get the path to the application "app" directory.
     *
     * @return string
     */
    public function path()
    {
        return $this->basePath.DIRECTORY_SEPARATOR.'app';
    }

    /**
     * Get the base path of the Laravel installation.
     *
     * @return string
     */
    public function basePath()
    {
        return $this->basePath;
    }

    /**
     * Get the path to the application configuration files.
     *
     * @return string
     */
    public function configPath()
    {
        return $this->basePath.DIRECTORY_SEPARATOR.'config';
    }

    /**
     * Get the path to the database directory.
     *
     * @return string
     */
    public function databasePath()
    {
        return $this->databasePath ?: $this->basePath.DIRECTORY_SEPARATOR.'database';
    }

    /**
     * Set the database directory.
     *
     * @param  string  $path
     * @return $this
     */
    public function useDatabasePath($path)
    {
        $this->databasePath = $path;

        $this->instance('path.database', $path);

        return $this;
    }

    /**
     * Get the path to the language files.
     *
     * @return string
     */
    public function langPath()
    {
        return $this->basePath.DIRECTORY_SEPARATOR.'resources'.DIRECTORY_SEPARATOR.'lang';
    }

    /**
     * Get the path to the public / web directory.
     *
     * @return string
     */
    public function publicPath()
    {
        return $this->basePath.DIRECTORY_SEPARATOR.'public';
    }

    /**
     * Get the path to the storage directory.
     *
     * @return string
     */
    public function storagePath()
    {
        return $this->storagePath ?: $this->basePath.DIRECTORY_SEPARATOR.'storage';
    }

    /**
     * Set the storage directory.
     *
     * @param  string  $path
     * @return $this
     */
    public function useStoragePath($path)
    {
        $this->storagePath = $path;

        $this->instance('path.storage', $path);

        return $this;
    }

    /**
     * Get the path to the environment file directory.
     *
     * @return string
     */
    public function environmentPath()
    {
        return $this->environmentPath ?: $this->basePath;
    }

    /**
     * Set the directory for the environment file.
     *
     * @param  string  $path
     * @return $this
     */
    public function useEnvironmentPath($path)
    {
        $this->environmentPath = $path;

        return $this;
    }

    /**
     * Set the environment file to be loaded during bootstrapping.
     *
     * @param  string  $file
     * @return $this
     */
    public function loadEnvironmentFrom($file)
    {
        $this->environmentFile = $file;

        return $this;
    }

    /**
     * Get the environment file the application is using.
     *
     * @return string
     */
    public function environmentFile()
    {
        return $this->environmentFile ?: '.env';
    }

    /**
     * Get or check the current application environment.
     *
     * @param  mixed
     * @return string
     */
    public function environment()
    {
        if (func_num_args() > 0) {
            $patterns = is_array(func_get_arg(0)) ? func_get_arg(0) : func_get_args();

            foreach ($patterns as $pattern) {
                if (Str::is($pattern, $this['env'])) {
                    return true;
                }
            }

            return false;
        }

        return $this['env'];
    }

    /**
     * Determine if application is in local environment.
     *
     * @return bool
     */
    public function isLocal()
    {
        return $this['env'] == 'local';
    }

    /**
     * Detect the application's current environment.
     *
     * @param  \Closure  $callback
     * @return string
     */
    public function detectEnvironment(Closure $callback)
    {
        $args = isset($_SERVER['argv']) ? $_SERVER['argv'] : null;

        return $this['env'] = (new EnvironmentDetector())->detect($callback, $args);
    }

    /**
     * Determine if we are running in the console.
     *
     * @return bool
     */
    public function runningInConsole()
    {
        return php_sapi_name() == 'cli';
    }

    /**
     * Determine if we are running unit tests.
     *
     * @return bool
     */
    public function runningUnitTests()
    {
        return $this['env'] == 'testing';
    }

    /**
     * Register all of the configured providers.
     *
     * @return void
     */
    public function registerConfiguredProviders()
    {
        $manifestPath = $this->getCachedServicesPath();

        (new ProviderRepository($this, new Filesystem, $manifestPath))
                    ->load($this->config['app.providers']);
    }

    /**
     * Register a service provider with the application.
     *
     * @param  \Illuminate\Support\ServiceProvider|string  $provider
     * @param  array  $options
     * @param  bool   $force
     * @return \Illuminate\Support\ServiceProvider
     */
    public function register($provider, $options = [], $force = false)
    {
        if ($registered = $this->getProvider($provider) && ! $force) {
            return $registered;
        }

        // If the given "provider" is a string, we will resolve it, passing in the
        // application instance automatically for the developer. This is simply
        // a more convenient way of specifying your service provider classes.
        if (is_string($provider)) {
            $provider = $this->resolveProviderClass($provider);
        }

        $provider->register();

        // Once we have registered the service we will iterate through the options
        // and set each of them on the application so they will be available on
        // the actual loading of the service objects and for developer usage.
        foreach ($options as $key => $value) {
            $this[$key] = $value;
        }

        $this->markAsRegistered($provider);

        // If the application has already booted, we will call this boot method on
        // the provider class so it has an opportunity to do its boot logic and
        // will be ready for any usage by the developer's application logics.
        if ($this->booted) {
            $this->bootProvider($provider);
        }

        return $provider;
    }

    /**
     * Get the registered service provider instance if it exists.
     *
     * @param  \Illuminate\Support\ServiceProvider|string  $provider
     * @return \Illuminate\Support\ServiceProvider|null
     */
    public function getProvider($provider)
    {
        $name = is_string($provider) ? $provider : get_class($provider);

        return Arr::first($this->serviceProviders, function ($key, $value) use ($name) {
            return $value instanceof $name;
        });
    }

    /**
     * Resolve a service provider instance from the class name.
     *
     * @param  string  $provider
     * @return \Illuminate\Support\ServiceProvider
     */
    public function resolveProviderClass($provider)
    {
        return new $provider($this);
    }

    /**
     * Mark the given provider as registered.
     *
     * @param  \Illuminate\Support\ServiceProvider  $provider
     * @return void
     */
    protected function markAsRegistered($provider)
    {
        $this['events']->fire($class = get_class($provider), [$provider]);

        $this->serviceProviders[] = $provider;

        $this->loadedProviders[$class] = true;
    }

    /**
     * Load and boot all of the remaining deferred providers.
     *
     * @return void
     */
    public function loadDeferredProviders()
    {
        // We will simply spin through each of the deferred providers and register each
        // one and boot them if the application has booted. This should make each of
        // the remaining services available to this application for immediate use.
        foreach ($this->deferredServices as $service => $provider) {
            $this->loadDeferredProvider($service);
        }

        $this->deferredServices = [];
    }

    /**
     * Load the provider for a deferred service.
     *
     * @param  string  $service
     * @return void
     */
    public function loadDeferredProvider($service)
    {
        if (! isset($this->deferredServices[$service])) {
            return;
        }

        $provider = $this->deferredServices[$service];

        // If the service provider has not already been loaded and registered we can
        // register it with the application and remove the service from this list
        // of deferred services, since it will already be loaded on subsequent.
        if (! isset($this->loadedProviders[$provider])) {
            $this->registerDeferredProvider($provider, $service);
        }
    }

    /**
     * Register a deferred provider and service.
     *
     * @param  string  $provider
     * @param  string  $service
     * @return void
     */
    public function registerDeferredProvider($provider, $service = null)
    {
        // Once the provider that provides the deferred service has been registered we
        // will remove it from our local list of the deferred services with related
        // providers so that this container does not try to resolve it out again.
        if ($service) {
            unset($this->deferredServices[$service]);
        }

        $this->register($instance = new $provider($this));

        if (! $this->booted) {
            $this->booting(function () use ($instance) {
                $this->bootProvider($instance);
            });
        }
    }

    /**
     * Resolve the given type from the container.
     *
     * (Overriding Container::make)
     *
     * @param  string  $abstract
     * @param  array   $parameters
     * @return mixed
     */
    public function make($abstract, array $parameters = [])
    {
        $abstract = $this->getAlias($abstract);

        if (isset($this->deferredServices[$abstract])) {
            $this->loadDeferredProvider($abstract);
        }

        return parent::make($abstract, $parameters);
    }

    /**
     * Determine if the given abstract type has been bound.
     *
     * (Overriding Container::bound)
     *
     * @param  string  $abstract
     * @return bool
     */
    public function bound($abstract)
    {
        return isset($this->deferredServices[$abstract]) || parent::bound($abstract);
    }

    /**
     * Determine if the application has booted.
     *
     * @return bool
     */
    public function isBooted()
    {
        return $this->booted;
    }

    /**
     * Boot the application's service providers.
     *
     * @return void
     */
    public function boot()
    {
        if ($this->booted) {
            return;
        }

        // Once the application has booted we will also fire some "booted" callbacks
        // for any listeners that need to do work after this initial booting gets
        // finished. This is useful when ordering the boot-up processes we run.
        $this->fireAppCallbacks($this->bootingCallbacks);

        array_walk($this->serviceProviders, function ($p) {
            $this->bootProvider($p);
        });

        $this->booted = true;

        $this->fireAppCallbacks($this->bootedCallbacks);
    }

    /**
     * Boot the given service provider.
     *
     * @param  \Illuminate\Support\ServiceProvider  $provider
     * @return void
     */
    protected function bootProvider(ServiceProvider $provider)
    {
        if (method_exists($provider, 'boot')) {
            return $this->call([$provider, 'boot']);
        }
    }

    /**
     * Register a new boot listener.
     *
     * @param  mixed  $callback
     * @return void
     */
    public function booting($callback)
    {
        $this->bootingCallbacks[] = $callback;
    }

    /**
     * Register a new "booted" listener.
     *
     * @param  mixed  $callback
     * @return void
     */
    public function booted($callback)
    {
        $this->bootedCallbacks[] = $callback;

        if ($this->isBooted()) {
            $this->fireAppCallbacks([$callback]);
        }
    }

    /**
     * Call the booting callbacks for the application.
     *
     * @param  array  $callbacks
     * @return void
     */
    protected function fireAppCallbacks(array $callbacks)
    {
        foreach ($callbacks as $callback) {
            call_user_func($callback, $this);
        }
    }

    /**
     * {@inheritdoc}
     */
    public function handle(SymfonyRequest $request, $type = self::MASTER_REQUEST, $catch = true)
    {
        return $this['Illuminate\Contracts\Http\Kernel']->handle(Request::createFromBase($request));
    }

    /**
     * Determine if middleware has been disabled for the application.
     *
     * @return bool
     */
    public function shouldSkipMiddleware()
    {
        return $this->bound('middleware.disable') &&
               $this->make('middleware.disable') === true;
    }

    /**
     * Determine if the application configuration is cached.
     *
     * @return bool
     */
    public function configurationIsCached()
    {
        return $this['files']->exists($this->getCachedConfigPath());
    }

    /**
     * Get the path to the configuration cache file.
     *
     * @return string
     */
    public function getCachedConfigPath()
    {
        return $this->basePath().'/bootstrap/cache/config.php';
    }

    /**
     * Determine if the application routes are cached.
     *
     * @return bool
     */
    public function routesAreCached()
    {
        return $this['files']->exists($this->getCachedRoutesPath());
    }

    /**
     * Get the path to the routes cache file.
     *
     * @return string
     */
    public function getCachedRoutesPath()
    {
        return $this->basePath().'/bootstrap/cache/routes.php';
    }

    /**
     * Get the path to the cached "compiled.php" file.
     *
     * @return string
     */
    public function getCachedCompilePath()
    {
        return $this->basePath().'/bootstrap/cache/compiled.php';
    }

    /**
     * Get the path to the cached services.json file.
     *
     * @return string
     */
    public function getCachedServicesPath()
    {
        return $this->basePath().'/bootstrap/cache/services.json';
    }

    /**
     * Determine if the application is currently down for maintenance.
     *
     * @return bool
     */
    public function isDownForMaintenance()
    {
        return file_exists($this->storagePath().'/framework/down');
    }

    /**
     * Throw an HttpException with the given data.
     *
     * @param  int     $code
     * @param  string  $message
     * @param  array   $headers
     * @return void
     *
     * @throws \Symfony\Component\HttpKernel\Exception\HttpException
     */
    public function abort($code, $message = '', array $headers = [])
    {
        if ($code == 404) {
            throw new NotFoundHttpException($message);
        }

        throw new HttpException($code, $message, null, $headers);
    }

    /**
     * Register a terminating callback with the application.
     *
     * @param  \Closure  $callback
     * @return $this
     */
    public function terminating(Closure $callback)
    {
        $this->terminatingCallbacks[] = $callback;

        return $this;
    }

    /**
     * Terminate the application.
     *
     * @return void
     */
    public function terminate()
    {
        foreach ($this->terminatingCallbacks as $terminating) {
            $this->call($terminating);
        }
    }

    /**
     * Get the service providers that have been loaded.
     *
     * @return array
     */
    public function getLoadedProviders()
    {
        return $this->loadedProviders;
    }

    /**
     * Get the application's deferred services.
     *
     * @return array
     */
    public function getDeferredServices()
    {
        return $this->deferredServices;
    }

    /**
     * Set the application's deferred services.
     *
     * @param  array  $services
     * @return void
     */
    public function setDeferredServices(array $services)
    {
        $this->deferredServices = $services;
    }

    /**
     * Add an array of services to the application's deferred services.
     *
     * @param  array  $services
     * @return void
     */
    public function addDeferredServices(array $services)
    {
        $this->deferredServices = array_merge($this->deferredServices, $services);
    }

    /**
     * Determine if the given service is a deferred service.
     *
     * @param  string  $service
     * @return bool
     */
    public function isDeferredService($service)
    {
        return isset($this->deferredServices[$service]);
    }

    /**
     * Define a callback to be used to configure Monolog.
     *
     * @param  callable  $callback
     * @return $this
     */
    public function configureMonologUsing(callable $callback)
    {
        $this->monologConfigurator = $callback;

        return $this;
    }

    /**
     * Determine if the application has a custom Monolog configurator.
     *
     * @return bool
     */
    public function hasMonologConfigurator()
    {
        return ! is_null($this->monologConfigurator);
    }

    /**
     * Get the custom Monolog configurator for the application.
     *
     * @return callable
     */
    public function getMonologConfigurator()
    {
        return $this->monologConfigurator;
    }

    /**
     * Get the current application locale.
     *
     * @return string
     */
    public function getLocale()
    {
        return $this['config']->get('app.locale');
    }

    /**
     * Set the current application locale.
     *
     * @param  string  $locale
     * @return void
     */
    public function setLocale($locale)
    {
        $this['config']->set('app.locale', $locale);

        $this['translator']->setLocale($locale);

        $this['events']->fire('locale.changed', [$locale]);
    }

    /**
     * Register the core class aliases in the container.
     *
     * @return void
     */
    public function registerCoreContainerAliases()
    {
        $aliases = [
            'app'                  => ['Illuminate\Foundation\Application', 'Illuminate\Contracts\Container\Container', 'Illuminate\Contracts\Foundation\Application'],
            'auth'                 => 'Illuminate\Auth\AuthManager',
            'auth.driver'          => ['Illuminate\Auth\Guard', 'Illuminate\Contracts\Auth\Guard'],
            'auth.password.tokens' => 'Illuminate\Auth\Passwords\TokenRepositoryInterface',
            'blade.compiler'       => 'Illuminate\View\Compilers\BladeCompiler',
            'cache'                => ['Illuminate\Cache\CacheManager', 'Illuminate\Contracts\Cache\Factory'],
            'cache.store'          => ['Illuminate\Cache\Repository', 'Illuminate\Contracts\Cache\Repository'],
            'config'               => ['Illuminate\Config\Repository', 'Illuminate\Contracts\Config\Repository'],
            'cookie'               => ['Illuminate\Cookie\CookieJar', 'Illuminate\Contracts\Cookie\Factory', 'Illuminate\Contracts\Cookie\QueueingFactory'],
            'encrypter'            => ['Illuminate\Encryption\Encrypter', 'Illuminate\Contracts\Encryption\Encrypter'],
            'db'                   => 'Illuminate\Database\DatabaseManager',
            'events'               => ['Illuminate\Events\Dispatcher', 'Illuminate\Contracts\Events\Dispatcher'],
            'files'                => 'Illuminate\Filesystem\Filesystem',
            'filesystem'           => ['Illuminate\Filesystem\FilesystemManager', 'Illuminate\Contracts\Filesystem\Factory'],
            'filesystem.disk'      => 'Illuminate\Contracts\Filesystem\Filesystem',
            'filesystem.cloud'     => 'Illuminate\Contracts\Filesystem\Cloud',
            'hash'                 => 'Illuminate\Contracts\Hashing\Hasher',
            'translator'           => ['Illuminate\Translation\Translator', 'Symfony\Component\Translation\TranslatorInterface'],
            'log'                  => ['Illuminate\Log\Writer', 'Illuminate\Contracts\Logging\Log', 'Psr\Log\LoggerInterface'],
            'mailer'               => ['Illuminate\Mail\Mailer', 'Illuminate\Contracts\Mail\Mailer', 'Illuminate\Contracts\Mail\MailQueue'],
            'auth.password'        => ['Illuminate\Auth\Passwords\PasswordBroker', 'Illuminate\Contracts\Auth\PasswordBroker'],
            'queue'                => ['Illuminate\Queue\QueueManager', 'Illuminate\Contracts\Queue\Factory', 'Illuminate\Contracts\Queue\Monitor'],
            'queue.connection'     => 'Illuminate\Contracts\Queue\Queue',
            'redirect'             => 'Illuminate\Routing\Redirector',
            'redis'                => ['Illuminate\Redis\Database', 'Illuminate\Contracts\Redis\Database'],
            'request'              => 'Illuminate\Http\Request',
            'router'               => ['Illuminate\Routing\Router', 'Illuminate\Contracts\Routing\Registrar'],
            'session'              => 'Illuminate\Session\SessionManager',
            'session.store'        => ['Illuminate\Session\Store', 'Symfony\Component\HttpFoundation\Session\SessionInterface'],
            'url'                  => ['Illuminate\Routing\UrlGenerator', 'Illuminate\Contracts\Routing\UrlGenerator'],
            'validator'            => ['Illuminate\Validation\Factory', 'Illuminate\Contracts\Validation\Factory'],
            'view'                 => ['Illuminate\View\Factory', 'Illuminate\Contracts\View\Factory'],
        ];

        foreach ($aliases as $key => $aliases) {
            foreach ((array) $aliases as $alias) {
                $this->alias($key, $alias);
            }
        }
    }

    /**
     * Flush the container of all bindings and resolved instances.
     *
     * @return void
     */
    public function flush()
    {
        parent::flush();

        $this->loadedProviders = [];
    }

    /**
     * Get the used kernel object.
     *
     * @return \Illuminate\Contracts\Console\Kernel|\Illuminate\Contracts\Http\Kernel
     */
    protected function getKernel()
    {
        $kernelContract = $this->runningInConsole()
                    ? 'Illuminate\Contracts\Console\Kernel'
                    : 'Illuminate\Contracts\Http\Kernel';

        return $this->make($kernelContract);
    }

    /**
     * Get the application namespace.
     *
     * @return string
     *
     * @throws \RuntimeException
     */
    public function getNamespace()
    {
        if (! is_null($this->namespace)) {
            return $this->namespace;
        }

        $composer = json_decode(file_get_contents(base_path('composer.json')), true);

        foreach ((array) data_get($composer, 'autoload.psr-4') as $namespace => $path) {
            foreach ((array) $path as $pathChoice) {
                if (realpath(app_path()) == realpath(base_path().'/'.$pathChoice)) {
                    return $this->namespace = $namespace;
                }
            }
        }

        throw new RuntimeException('Unable to detect application namespace.');
    }
}<|MERGE_RESOLUTION|>--- conflicted
+++ resolved
@@ -25,11 +25,7 @@
      *
      * @var string
      */
-<<<<<<< HEAD
     const VERSION = '5.2-dev';
-=======
-    const VERSION = '5.1.10 (LTS)';
->>>>>>> d47ccc8d
 
     /**
      * The base path for the Laravel installation.
