--- conflicted
+++ resolved
@@ -339,11 +339,6 @@
             $fetchMode = $me->getFetchMode();
             $fetchArgument = $me->getFetchArgument();
 
-<<<<<<< HEAD
-            return isset($fetchArgument)
-                    ? $statement->fetchAll($me->getFetchMode(), $fetchArgument, $me->getFetchConstructorArgument())
-                    : $statement->fetchAll($me->getFetchMode());
-=======
             if ($fetchMode === PDO::FETCH_CLASS && ! isset($fetchArgument)) {
                 $fetchArgument = 'StdClass';
             }
@@ -351,7 +346,6 @@
             return isset($fetchArgument)
                 ? $statement->fetchAll($fetchMode, $fetchArgument, $me->getFetchConstructorArgument())
                 : $statement->fetchAll($fetchMode);
->>>>>>> 4ca961b2
         });
     }
 
