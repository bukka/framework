<?php

namespace Illuminate\Database\Migrations;

use Illuminate\Support\Str;
use Illuminate\Support\Collection;
use Illuminate\Filesystem\Filesystem;
use Illuminate\Database\ConnectionResolverInterface as Resolver;

class Migrator
{
    /**
     * The migration repository implementation.
     *
     * @var \Illuminate\Database\Migrations\MigrationRepositoryInterface
     */
    protected $repository;

    /**
     * The filesystem instance.
     *
     * @var \Illuminate\Filesystem\Filesystem
     */
    protected $files;

    /**
     * The connection resolver instance.
     *
     * @var \Illuminate\Database\ConnectionResolverInterface
     */
    protected $resolver;

    /**
     * The name of the default connection.
     *
     * @var string
     */
    protected $connection;

    /**
     * The notes for the current operation.
     *
     * @var array
     */
    protected $notes = [];

    /**
     * The paths to all of the migration files.
     *
     * @var array
     */
    protected $paths = [];

    /**
     * Create a new migrator instance.
     *
     * @param  \Illuminate\Database\Migrations\MigrationRepositoryInterface  $repository
     * @param  \Illuminate\Database\ConnectionResolverInterface  $resolver
     * @param  \Illuminate\Filesystem\Filesystem  $files
     * @return void
     */
    public function __construct(MigrationRepositoryInterface $repository,
                                Resolver $resolver,
                                Filesystem $files)
    {
        $this->files = $files;
        $this->resolver = $resolver;
        $this->repository = $repository;
    }

    /**
     * Run the pending migrations at a given path.
     *
     * @param  array|string  $paths
     * @param  array  $options
     * @return array
     */
    public function run($paths = [], array $options = [])
    {
        $this->notes = [];

        // Once we grab all of the migration files for the path, we will compare them
        // against the migrations that have already been run for this package then
        // run each of the outstanding migrations against a database connection.
        $files = $this->getMigrationFiles($paths);

        $this->requireFiles($migrations = $this->pendingMigrations(
            $files, $this->repository->getRan()
        ));

        // Once we have all these migrations that are outstanding we are ready to run
        // we will go ahead and run them "up". This will execute each migration as
        // an operation against a database. Then we'll return this list of them.
        $this->runPending($migrations, $options);

        return $migrations;
    }

    /**
     * Get the migration files that have not yet run.
     *
     * @param  array  $files
     * @param  array  $ran
     * @return array
     */
    protected function pendingMigrations($files, $ran)
    {
        return Collection::make($files)
                ->reject(function ($file) use ($ran) {
                    return in_array($this->getMigrationName($file), $ran);
                })->values()->all();
    }

    /**
     * Run an array of migrations.
     *
     * @param  array  $migrations
     * @param  array  $options
     * @return void
     */
    public function runPending(array $migrations, array $options = [])
    {
        // First we will just make sure that there are any migrations to run. If there
        // aren't, we will just make a note of it to the developer so they're aware
        // that all of the migrations have been run against this database system.
        if (count($migrations) == 0) {
            $this->note('<info>Nothing to migrate.</info>');

            return;
        }

        // Next, we will get the next batch number for the migrations so we can insert
        // correct batch number in the database migrations repository when we store
        // each migration's execution. We will also extract a few of the options.
        $batch = $this->repository->getNextBatchNumber();

        $pretend = $options['pretend'] ?? false;

        $step = $options['step'] ?? false;

        // Once we have the array of migrations, we will spin through them and run the
        // migrations "up" so the changes are made to the databases. We'll then log
        // that the migration was run so we don't repeat it next time we execute.
        foreach ($migrations as $file) {
            $this->runUp($file, $batch, $pretend);

            if ($step) {
                $batch++;
            }
        }
    }

    /**
     * Run "up" a migration instance.
     *
     * @param  string  $file
     * @param  int     $batch
     * @param  bool    $pretend
     * @return void
     */
    protected function runUp($file, $batch, $pretend)
    {
        // First we will resolve a "real" instance of the migration class from this
        // migration file name. Once we have the instances we can run the actual
        // command such as "up" or "down", or we can just simulate the action.
        $migration = $this->resolve(
            $name = $this->getMigrationName($file)
        );

        if ($pretend) {
            return $this->pretendToRun($migration, 'up');
        }

        $this->note("<comment>Migrating:</comment> {$name}");

        $this->runMigration($migration, 'up');

        // Once we have run a migrations class, we will log that it was run in this
        // repository so that we don't try to run it next time we do a migration
        // in the application. A migration repository keeps the migrate order.
        $this->repository->log($name, $batch);

        $this->note("<info>Migrated:</info>  {$name}");
    }

    /**
     * Rollback the last migration operation.
     *
     * @param  array|string $paths
     * @param  array  $options
     * @return array
     */
    public function rollback($paths = [], array $options = [])
    {
        $this->notes = [];

        // We want to pull in the last batch of migrations that ran on the previous
        // migration operation. We'll then reverse those migrations and run each
        // of them "down" to reverse the last migration "operation" which ran.
        $migrations = $this->getMigrationsForRollback($options);

        if (count($migrations) === 0) {
            $this->note('<info>Nothing to rollback.</info>');

            return [];
        } else {
            return $this->rollbackMigrations($migrations, $paths, $options);
        }
    }

    /**
     * Get the migrations for a rollback operation.
     *
     * @param  array  $options
     * @return array
     */
    protected function getMigrationsForRollback(array $options)
    {
        if (($steps = $options['step'] ?? 0) > 0) {
            return $this->repository->getMigrations($steps);
        } else {
            return $this->repository->getLast();
        }
    }

    /**
     * Rollback the given migrations.
     *
     * @param  array  $migrations
     * @param  array|string  $paths
     * @param  array  $options
     * @return array
     */
    protected function rollbackMigrations(array $migrations, $paths, array $options)
    {
        $rolledBack = [];

        $this->requireFiles($files = $this->getMigrationFiles($paths));

        // Next we will run through all of the migrations and call the "down" method
        // which will reverse each migration in order. This getLast method on the
        // repository already returns these migration's names in reverse order.
        foreach ($migrations as $migration) {
            $migration = (object) $migration;

            if (! $file = Arr::get($files, $migration->migration)) {
                continue;
            }

            $rolledBack[] = $file;

            $this->runDown(
<<<<<<< HEAD
                $files[$migration->migration],
                $migration, $options['pretend'] ?? false
=======
                $file, $migration,
                Arr::get($options, 'pretend', false)
>>>>>>> 361992f1
            );
        }

        return $rolledBack;
    }

    /**
     * Rolls all of the currently applied migrations back.
     *
     * @param  array|string $paths
     * @param  bool  $pretend
     * @return array
     */
    public function reset($paths = [], $pretend = false)
    {
        $this->notes = [];

        // Next, we will reverse the migration list so we can run them back in the
        // correct order for resetting this database. This will allow us to get
        // the database back into its "empty" state ready for the migrations.
        $migrations = array_reverse($this->repository->getRan());

        if (count($migrations) === 0) {
            $this->note('<info>Nothing to rollback.</info>');

            return [];
        } else {
            return $this->resetMigrations($migrations, $paths, $pretend);
        }
    }

    /**
     * Reset the given migrations.
     *
     * @param  array  $migrations
     * @param  array  $paths
     * @param  bool  $pretend
     * @return array
     */
    protected function resetMigrations(array $migrations, array $paths, $pretend = false)
    {
        // Since the getRan method that retrieves the migration name just gives us the
        // migration name, we will format the names into objects with the name as a
        // property on the objects so that we can pass it to the rollback method.
        $migrations = collect($migrations)->map(function ($m) {
            return (object) ['migration' => $m];
        })->all();

        return $this->rollbackMigrations(
            $migrations, $paths, compact('pretend')
        );
    }

    /**
     * Run "down" a migration instance.
     *
     * @param  string  $file
     * @param  object  $migration
     * @param  bool    $pretend
     * @return void
     */
    protected function runDown($file, $migration, $pretend)
    {
        // First we will get the file name of the migration so we can resolve out an
        // instance of the migration. Once we get an instance we can either run a
        // pretend execution of the migration or we can run the real migration.
        $instance = $this->resolve(
            $name = $this->getMigrationName($file)
        );

        $this->note("<comment>Rolling back:</comment> {$name}");

        if ($pretend) {
            return $this->pretendToRun($instance, 'down');
        }

        $this->runMigration($instance, 'down');

        // Once we have successfully run the migration "down" we will remove it from
        // the migration repository so it will be considered to have not been run
        // by the application then will be able to fire by any later operation.
        $this->repository->delete($migration);

        $this->note("<info>Rolled back:</info>  {$name}");
    }

    /**
     * Run a migration inside a transaction if the database supports it.
     *
     * @param  object  $migration
     * @param  string  $method
     * @return void
     */
    protected function runMigration($migration, $method)
    {
        $connection = $this->resolveConnection(
            $migration->getConnection()
        );

        $callback = function () use ($migration, $method) {
            if (method_exists($migration, $method)) {
                $migration->{$method}();
            }
        };

        $this->getSchemaGrammar($connection)->supportsSchemaTransactions()
                    ? $connection->transaction($callback)
                    : $callback();
    }

    /**
     * Pretend to run the migrations.
     *
     * @param  object  $migration
     * @param  string  $method
     * @return void
     */
    protected function pretendToRun($migration, $method)
    {
        foreach ($this->getQueries($migration, $method) as $query) {
            $name = get_class($migration);

            $this->note("<info>{$name}:</info> {$query['query']}");
        }
    }

    /**
     * Get all of the queries that would be run for a migration.
     *
     * @param  object  $migration
     * @param  string  $method
     * @return array
     */
    protected function getQueries($migration, $method)
    {
        // Now that we have the connections we can resolve it and pretend to run the
        // queries against the database returning the array of raw SQL statements
        // that would get fired against the database system for this migration.
        $db = $this->resolveConnection(
            $connection = $migration->getConnection()
        );

        return $db->pretend(function () use ($migration, $method) {
            if (method_exists($migration, $method)) {
                $migration->{$method}();
            }
        });
    }

    /**
     * Resolve a migration instance from a file.
     *
     * @param  string  $file
     * @return object
     */
    public function resolve($file)
    {
        $class = Str::studly(implode('_', array_slice(explode('_', $file), 4)));

        return new $class;
    }

    /**
     * Get all of the migration files in a given path.
     *
     * @param  string|array  $paths
     * @return array
     */
    public function getMigrationFiles($paths)
    {
        return Collection::make($paths)->flatMap(function ($path) {
            return $this->files->glob($path.'/*_*.php');
        })->filter()->sortBy(function ($file) {
            return $this->getMigrationName($file);
        })->values()->keyBy(function ($file) {
            return $this->getMigrationName($file);
        })->all();
    }

    /**
     * Require in all the migration files in a given path.
     *
     * @param  array   $files
     * @return void
     */
    public function requireFiles(array $files)
    {
        foreach ($files as $file) {
            $this->files->requireOnce($file);
        }
    }

    /**
     * Get the name of the migration.
     *
     * @param  string  $path
     * @return string
     */
    public function getMigrationName($path)
    {
        return str_replace('.php', '', basename($path));
    }

    /**
     * Register a custom migration path.
     *
     * @param  string  $path
     * @return void
     */
    public function path($path)
    {
        $this->paths = array_unique(array_merge($this->paths, [$path]));
    }

    /**
     * Get all of the custom migration paths.
     *
     * @return array
     */
    public function paths()
    {
        return $this->paths;
    }

    /**
     * Set the default connection name.
     *
     * @param  string  $name
     * @return void
     */
    public function setConnection($name)
    {
        if (! is_null($name)) {
            $this->resolver->setDefaultConnection($name);
        }

        $this->repository->setSource($name);

        $this->connection = $name;
    }

    /**
     * Resolve the database connection instance.
     *
     * @param  string  $connection
     * @return \Illuminate\Database\Connection
     */
    public function resolveConnection($connection)
    {
        return $this->resolver->connection($connection ?: $this->connection);
    }

    /**
     * Get the schema grammar out of a migration connection.
     *
     * @param  \Illuminate\Database\Connection  $connection
     * @return \Illuminate\Database\Schema\Grammars\Grammar
     */
    protected function getSchemaGrammar($connection)
    {
        if (is_null($grammar = $connection->getSchemaGrammar())) {
            $connection->useDefaultSchemaGrammar();

            $grammar = $connection->getSchemaGrammar();
        }

        return $grammar;
    }

    /**
     * Get the migration repository instance.
     *
     * @return \Illuminate\Database\Migrations\MigrationRepositoryInterface
     */
    public function getRepository()
    {
        return $this->repository;
    }

    /**
     * Determine if the migration repository exists.
     *
     * @return bool
     */
    public function repositoryExists()
    {
        return $this->repository->repositoryExists();
    }

    /**
     * Get the file system instance.
     *
     * @return \Illuminate\Filesystem\Filesystem
     */
    public function getFilesystem()
    {
        return $this->files;
    }

    /**
     * Raise a note event for the migrator.
     *
     * @param  string  $message
     * @return void
     */
    protected function note($message)
    {
        $this->notes[] = $message;
    }

    /**
     * Get the notes for the last operation.
     *
     * @return array
     */
    public function getNotes()
    {
        return $this->notes;
    }
}<|MERGE_RESOLUTION|>--- conflicted
+++ resolved
@@ -2,6 +2,7 @@
 
 namespace Illuminate\Database\Migrations;
 
+use Illuminate\Support\Arr;
 use Illuminate\Support\Str;
 use Illuminate\Support\Collection;
 use Illuminate\Filesystem\Filesystem;
@@ -250,13 +251,8 @@
             $rolledBack[] = $file;
 
             $this->runDown(
-<<<<<<< HEAD
-                $files[$migration->migration],
-                $migration, $options['pretend'] ?? false
-=======
                 $file, $migration,
-                Arr::get($options, 'pretend', false)
->>>>>>> 361992f1
+                $options['pretend'] ?? false
             );
         }
 
