--- conflicted
+++ resolved
@@ -513,12 +513,7 @@
 	 * @param  string   $column
 	 * @param  int|null	$total
 	 * @param  int|null $places
-<<<<<<< HEAD
-=======
-	 *
->>>>>>> 68c87c9d
-	 * @return \Illuminate\Support\Fluent
-	 *
+	 * @return \Illuminate\Support\Fluent
 	 */
 	public function double($column, $total = null, $places = null)
 	{
