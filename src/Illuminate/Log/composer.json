{
    "name": "illuminate/log",
    "license": "MIT",
    "authors": [
        {
            "name": "Taylor Otwell",
            "email": "taylorotwell@gmail.com"
        }
    ],
    "require": {
        "php": ">=5.4.0",
        "illuminate/support": "4.2.*",
        "monolog/monolog": "1.6.*"
    },
    "require-dev": {
<<<<<<< HEAD
        "illuminate/events": "4.2.*",
        "mockery/mockery": "0.7.2",
        "phpunit/phpunit": "3.7.*"
=======
        "mockery/mockery": "0.9.*",
        "phpunit/phpunit": "3.7.*",
        "illuminate/events": "4.1.*"
>>>>>>> 1faf4c85
    },
    "autoload": {
        "psr-0": {
            "Illuminate\\Log": ""
        }
    },
    "target-dir": "Illuminate/Log",
    "extra": {
        "branch-alias": {
            "dev-master": "4.2-dev"
        }
    },
    "minimum-stability": "dev"
}<|MERGE_RESOLUTION|>--- conflicted
+++ resolved
@@ -13,15 +13,9 @@
         "monolog/monolog": "1.6.*"
     },
     "require-dev": {
-<<<<<<< HEAD
         "illuminate/events": "4.2.*",
-        "mockery/mockery": "0.7.2",
+        "mockery/mockery": "0.9.*",
         "phpunit/phpunit": "3.7.*"
-=======
-        "mockery/mockery": "0.9.*",
-        "phpunit/phpunit": "3.7.*",
-        "illuminate/events": "4.1.*"
->>>>>>> 1faf4c85
     },
     "autoload": {
         "psr-0": {
