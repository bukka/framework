--- conflicted
+++ resolved
@@ -25,13 +25,8 @@
         "league/flysystem": "~1.0",
         "monolog/monolog": "~1.11",
         "mtdowling/cron-expression": "~1.0",
-<<<<<<< HEAD
         "nesbot/carbon": "~1.20",
-        "psy/psysh": "0.4.*",
-=======
-        "nesbot/carbon": "~1.19",
         "psy/psysh": "~0.5.1",
->>>>>>> aed5222d
         "swiftmailer/swiftmailer": "~5.1",
         "symfony/console": "2.8.*",
         "symfony/css-selector": "2.8.*",
